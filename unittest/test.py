--- conflicted
+++ resolved
@@ -104,32 +104,6 @@
   testname = 'test_'+pj
   setattr(ForwardInverseTest, testname, testcase(pj))
 
-<<<<<<< HEAD
-
-# test __repr__ for Proj object
-class ProjReprTest(unittest.TestCase):
-    def test_repr(self):
-        p = Proj(proj='latlong', preserve_units=True)
-        self.assertEqual(repr(p), "pyproj.Proj('+proj=latlong ', preserve_units=True)")
-
-# test __repr__ for Geod object
-class GeodReprTest(unittest.TestCase):
-    def test_sphere(self):
-        g = Geod('+a=6051800 +b=6051800')   # ellipse is Venus 2000, IAU2000:29900
-        self.assertEqual(repr(g), "pyproj.Geod('+a=6051800.0 +f=0.0')")
-    
-    def test_ellps_name_round_trip(self):
-        # this could be done in a parameter fashion
-        for ellps_name in pj_ellps:
-            if ellps_name in ('NWL9D', 'WGS66'): # skip tests, these ellipses are the same
-                continue
-            p = Geod(ellps=ellps_name)
-            self.assertEqual(repr(p), "pyproj.Geod(ellps='{0}')".format(ellps_name))
-
-  
-
-=======
->>>>>>> d5286922
 # Tests for shared memory between Geod objects
 class GeodSharedMemoryBugTestIssue64(unittest.TestCase):
     def setUp(self):
@@ -159,6 +133,28 @@
         
         az12,az21,dist_mercury = self.mercury.inv(boston_lon,boston_lat,portland_lon,portland_lat)
         self.assertLess(dist_mercury, dist_g)
+
+
+# test __repr__ for Proj object
+class ProjReprTest(unittest.TestCase):
+    def test_repr(self):
+        p = Proj(proj='latlong', preserve_units=True)
+        self.assertEqual(repr(p), "pyproj.Proj('+proj=latlong ', preserve_units=True)")
+
+# test __repr__ for Geod object
+class GeodReprTest(unittest.TestCase):
+    def test_sphere(self):
+        g = Geod('+a=6051800 +b=6051800')   # ellipse is Venus 2000, IAU2000:29900
+        self.assertEqual(repr(g), "pyproj.Geod('+a=6051800.0 +f=0.0')")
+    
+    def test_ellps_name_round_trip(self):
+        # this could be done in a parameter fashion
+        for ellps_name in pj_ellps:
+            if ellps_name in ('NWL9D', 'WGS66'): # skip tests, these ellipses are the same
+                continue
+            p = Geod(ellps=ellps_name)
+            self.assertEqual(repr(p), "pyproj.Geod(ellps='{0}')".format(ellps_name))
+
         
         
 if __name__ == '__main__':
